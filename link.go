--- conflicted
+++ resolved
@@ -131,8 +131,6 @@
 		lnk.wg.Wait()
 	})
 	return nil
-<<<<<<< HEAD
-=======
 }
 
 // linkForward forwards frames on the link.
@@ -289,5 +287,4 @@
 // shouldDrop returns true if this packet should be dropped.
 func (lfs *linkForwardingState) shouldDrop(plr float64) bool {
 	return lfs.rnd.Float64() < plr
->>>>>>> 1c8125ef
 }